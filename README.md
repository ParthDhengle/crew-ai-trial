--- conflicted
+++ resolved
@@ -1,185 +1,178 @@
-# AI Agentic Workflow Project
-
-## Overview
-
-This project implements an efficient AI agentic workflow for processing user queries, inspired by systems like Grok, ChatGPT, and Gemini. The goal is to handle both simple conversational queries ("direct" mode) and complex tasks requiring tools, reasoning, or external operations ("agentic" mode) while optimizing for token usage and staying within Gemini's free-tier limits (approximately 1M-2M token context window and 60 requests per minute).
-The workflow uses a multi-agent architecture with early classification to route queries, history summarization to reduce token bloat, and staged analysis/planning/execution for agentic tasks. It integrates user preferences for personalization and a directory of available operations (e.g., web searches, code execution) for task handling.
-
-### Key features:
-
-- Efficiency: Minimizes LLM calls (3 for direct paths, 5-7 for agentic) and uses concise prompts (~200-250 tokens).
-- Models: Primarily Gemini 1.5 Flash for lightweight tasks; DeepSeek R1 (or similar) for deeper reasoning in analysis.
-- Token Management: Summarizes long chat histories to ~100-300 tokens; truncates if needed.
-- Error Handling: Includes plan refinement for error detection and user clarification prompts if ambiguities arise.
-
-This README explains the workflow steps, components, and setup to help team members understand and contribute.
-
-## Project Structure
-
-- src/: Core code files (e.g., workflow.py for main logic, prompts.py for system prompts).
-- operations/: Directory containing available operations/tools (e.g., web_search.py, code_exec.py). Define your custom operations here.
-- prompts/: Templates for system prompts (e.g., summarizer_prompt.txt, classifier_prompt.txt).
-- config/: Settings like API keys, user preferences JSON, model selections.
-- tests/: Unit tests for each step (e.g., test_classifier.py).
-- docs/: Additional diagrams or examples (e.g., workflow_diagram.png).
-
-## Workflow Overview
-
-The workflow processes a user query as follows:
-
-- Receive user query.
-  \*Summarize chat history (if long) to compress context.
-- Classify the query as "direct" (simple response) or "agentic" (needs tools/reasoning).
-- If direct: Generate response directly.
-- If agentic: Analyze and plan sub-tasks, refine for errors, execute operations, synthesize final response.
-
-### LLM Call Breakdown:
-
-- Direct Path: 3 calls (summarize + classify + generate).
-- Agentic Path: 5-7 calls (summarize + classify + analyze/plan + refine + 1-2 for synthesis; plus any LLM-involved operations).
-
-This branching minimizes unnecessary computation. Execution is sequential by default but can be parallelized for independent operations.
-
-## Detailed Workflow Steps
-
-1. User Query Input
-
-Input: Raw user query (string).
-Purpose: Entry point for the system.
-Notes: Query is passed unchanged to subsequent steps.
-
-2. Summarize Chat History
-
-Input: Full chat history (list of messages).
-Process: Use a lightweight LLM (e.g., Gemini 1.5 Flash) with a prompt like: "Summarize this chat history concisely, focusing on key topics, user intents, and recent exchanges."
-Output: Condensed summary (~100-300 tokens).
-Purpose: Prevents token overflow from long histories; Gemini handles internal summarization, but explicit summarization ensures efficiency.
-LLM Call: 1 (lightweight).
-Edge Cases: If history is short (<500 tokens), skip summarization.
-
-3. Classifier/Router
-
-Input: User query + summarized history + user preferences + classifier system prompt.
-Process: LLM classifies the query. Prompt example: "Classify if this query needs a direct response or agentic handling (tools/reasoning). Output JSON: {'mode': 'direct' or 'agentic', 'reason': '...'}."
-Output: JSON with mode and reason.
-Purpose: Routes to efficient path; e.g., "What's the weather?" → agentic (needs web search); "Hi!" → direct.
-LLM Call: 1.
-Notes: Keep prompt <200 tokens for speed.
-
-4. Direct Response Generation (If Classified as "Direct")
-
-Input: User query + summarized history + user preferences + response system prompt.
-Process: LLM generates a helpful response. Prompt example: "Generate a coherent, helpful response based on the query and context."
-Output: Final response string sent to user.
-Purpose: Quick exit for simple queries.
-LLM Call: 1.
-End of Path: Workflow stops here.
-
-5. Query Analysis and Plan Generation (If Classified as "Agentic")
-
-Input: User query + summarized history + user preferences + list of available operations + analysis system prompt.
-Process: Use a deeper-reasoning LLM (e.g., DeepSeek R1). Prompt example: "Analyze the query: Break into sub-tasks, identify needed operations/tools, flag ambiguities/errors. Output JSON: {'subtasks': [...], 'operations': [{'name': '...', 'params': '...'}], 'potential_issues': '...'}."
-Output: JSON plan with subtasks, operations, and issues.
-Purpose: Decomposes complex queries (e.g., "Plan a trip to Paris") into actionable steps using operations from your directory.
-LLM Call: 1 (deeper model for chain-of-thought).
-
-6. Plan Refinement/Validation
-
-Input: Output from Step 5 + available operations + refinement system prompt.
-Process: Lightweight LLM reviews. Prompt example: "Review this plan for errors, feasibility, and completeness. Fix issues or flag if unresolvable. Output refined JSON plan or {'error': 'Need user clarification'}."
-Output: Refined JSON plan or error flag.
-Purpose: Catches mistakes before execution; if error (e.g., ambiguous query), prompt user for clarification and restart workflow.
-LLM Call: 1.
-Notes: Adds reflection for reliability; retry loop if minor issues.
-
-7. Plan Execution
-
-Input: Refined plan from Step 6.
-Process: Execute each operation sequentially (or parallel for independents):
-
-Invoke operations from the directory (e.g., API calls for web search).
-Collect outputs/logs.
-If an operation fails, retry once or log error.
-
-Output: List of operation results.
-Purpose: Performs actual tasks (e.g., fetch data, run code).
-LLM Calls: 0-2 (only if operations require LLM guidance).
-Notes: Operations are custom; ensure they're non-LLM where possible to save calls.
-
-8. Final Response Synthesis
-
-Input: User query + summarized history + user preferences + all operation outputs + synthesis system prompt.
-Process: LLM aggregates results. Prompt example: "Synthesize these results into a coherent response. Include key outputs and explanations."
-Output: Final response string sent to user.
-Purpose: Compiles everything into a user-friendly answer.
-LLM Call: 1-2 (one for draft, optional second for polishing).
-End of Path: Workflow completes.
-
-## Components and Agents
-
-Summarizer: Handles history compression (Step 2).
-Router/Classifier: Decides path (Step 3).
-Analyzer/Planner: Decomposes and plans (Step 5).
-Refiner: Validates and fixes plans (Step 6).
-Executor: Runs operations (Step 7).
-Synthesizer: Generates final output (Steps 4 or 8).
-
-These align with agentic patterns (e.g., ReAct: Reason + Act + Reflect).
-
-## Token Optimization and Limits
-
-Use concise prompts and summaries.
-Prefer Gemini 1.5 Flash for non-reasoning steps.
-Dynamic truncation: If inputs exceed 80% of context window, shorten history further.
-Batch operations if possible to reduce API requests.
-
-## Dependencies
-
-LLMs: Google Gemini API (free tier), DeepSeek API (for deeper analysis).
-Languages: Python 3+.
-Libraries: google-generativeai (for Gemini), requests (for APIs), json (for parsing).
-Operations Directory: Populate with your tools (e.g., integrate APIs like weather, search).
-
-## Setup and Running
-
-Clone repo: git clone <repo-url>.
-Install deps: pip install -r requirements.txt.
-Set env vars: Add GEMINI_API_KEY, DEEPSEEK_API_KEY in .env.
-Configure user preferences in config/preferences.json (e.g., {"style": "concise", "preferred_tools": ["web_search"]}).
-Run: python src/workflow.py --query "Your test query" --history "path/to/history.json".
-
-For testing: Use pytest tests/ to validate each step.
-
-## Future Plans
-
-Add more agents (e.g., full Planner, Executor, Reflector as discussed).
-Parallel execution for faster agentic paths.
-Integration with additional models (e.g., Grok API).
-Monitoring: Track token usage and rate limits in real-time.
-UI: Web/app interface for easier testing.
-
-\knowledge\memory> git update-index --assume-unchanged long_term/extracted_facts.json long_term/projects_and_tasks.json narrative/summaries.json narrative/mood_logs.json
-
-knowledge\memory> Remove-Item
--Recurse -Force short_term\*
-
-## Firebase Integration
-
-This project now uses Firebase Firestore for metadata (user profiles, tasks, projects, etc.) and Firebase Storage for files (snapshots, uploads). Local FAISS is used for vector search, with metadata stored in Firestore.
-
-### Setup Steps
-
-1. **Install Dependencies**:
-   ```bash
-   pip install firebase-admin
-<<<<<<< HEAD
-   pip install langchain_huggingface
-   ```
-
-step 1: clone
-step 2: add credebtial .json  [client_secret,NOVA_firebase_credentials]
-=======
-   langchain_huggingface
-   ```
-
->>>>>>> 0bd41214
+# AI Agentic Workflow Project
+
+## Overview
+
+This project implements an efficient AI agentic workflow for processing user queries, inspired by systems like Grok, ChatGPT, and Gemini. The goal is to handle both simple conversational queries ("direct" mode) and complex tasks requiring tools, reasoning, or external operations ("agentic" mode) while optimizing for token usage and staying within Gemini's free-tier limits (approximately 1M-2M token context window and 60 requests per minute).
+The workflow uses a multi-agent architecture with early classification to route queries, history summarization to reduce token bloat, and staged analysis/planning/execution for agentic tasks. It integrates user preferences for personalization and a directory of available operations (e.g., web searches, code execution) for task handling.
+
+### Key features:
+
+- Efficiency: Minimizes LLM calls (3 for direct paths, 5-7 for agentic) and uses concise prompts (~200-250 tokens).
+- Models: Primarily Gemini 1.5 Flash for lightweight tasks; DeepSeek R1 (or similar) for deeper reasoning in analysis.
+- Token Management: Summarizes long chat histories to ~100-300 tokens; truncates if needed.
+- Error Handling: Includes plan refinement for error detection and user clarification prompts if ambiguities arise.
+
+This README explains the workflow steps, components, and setup to help team members understand and contribute.
+
+## Project Structure
+
+- src/: Core code files (e.g., workflow.py for main logic, prompts.py for system prompts).
+- operations/: Directory containing available operations/tools (e.g., web_search.py, code_exec.py). Define your custom operations here.
+- prompts/: Templates for system prompts (e.g., summarizer_prompt.txt, classifier_prompt.txt).
+- config/: Settings like API keys, user preferences JSON, model selections.
+- tests/: Unit tests for each step (e.g., test_classifier.py).
+- docs/: Additional diagrams or examples (e.g., workflow_diagram.png).
+
+## Workflow Overview
+
+The workflow processes a user query as follows:
+
+- Receive user query.
+  \*Summarize chat history (if long) to compress context.
+- Classify the query as "direct" (simple response) or "agentic" (needs tools/reasoning).
+- If direct: Generate response directly.
+- If agentic: Analyze and plan sub-tasks, refine for errors, execute operations, synthesize final response.
+
+### LLM Call Breakdown:
+
+- Direct Path: 3 calls (summarize + classify + generate).
+- Agentic Path: 5-7 calls (summarize + classify + analyze/plan + refine + 1-2 for synthesis; plus any LLM-involved operations).
+
+This branching minimizes unnecessary computation. Execution is sequential by default but can be parallelized for independent operations.
+
+## Detailed Workflow Steps
+
+1. User Query Input
+
+Input: Raw user query (string).
+Purpose: Entry point for the system.
+Notes: Query is passed unchanged to subsequent steps.
+
+2. Summarize Chat History
+
+Input: Full chat history (list of messages).
+Process: Use a lightweight LLM (e.g., Gemini 1.5 Flash) with a prompt like: "Summarize this chat history concisely, focusing on key topics, user intents, and recent exchanges."
+Output: Condensed summary (~100-300 tokens).
+Purpose: Prevents token overflow from long histories; Gemini handles internal summarization, but explicit summarization ensures efficiency.
+LLM Call: 1 (lightweight).
+Edge Cases: If history is short (<500 tokens), skip summarization.
+
+3. Classifier/Router
+
+Input: User query + summarized history + user preferences + classifier system prompt.
+Process: LLM classifies the query. Prompt example: "Classify if this query needs a direct response or agentic handling (tools/reasoning). Output JSON: {'mode': 'direct' or 'agentic', 'reason': '...'}."
+Output: JSON with mode and reason.
+Purpose: Routes to efficient path; e.g., "What's the weather?" → agentic (needs web search); "Hi!" → direct.
+LLM Call: 1.
+Notes: Keep prompt <200 tokens for speed.
+
+4. Direct Response Generation (If Classified as "Direct")
+
+Input: User query + summarized history + user preferences + response system prompt.
+Process: LLM generates a helpful response. Prompt example: "Generate a coherent, helpful response based on the query and context."
+Output: Final response string sent to user.
+Purpose: Quick exit for simple queries.
+LLM Call: 1.
+End of Path: Workflow stops here.
+
+5. Query Analysis and Plan Generation (If Classified as "Agentic")
+
+Input: User query + summarized history + user preferences + list of available operations + analysis system prompt.
+Process: Use a deeper-reasoning LLM (e.g., DeepSeek R1). Prompt example: "Analyze the query: Break into sub-tasks, identify needed operations/tools, flag ambiguities/errors. Output JSON: {'subtasks': [...], 'operations': [{'name': '...', 'params': '...'}], 'potential_issues': '...'}."
+Output: JSON plan with subtasks, operations, and issues.
+Purpose: Decomposes complex queries (e.g., "Plan a trip to Paris") into actionable steps using operations from your directory.
+LLM Call: 1 (deeper model for chain-of-thought).
+
+6. Plan Refinement/Validation
+
+Input: Output from Step 5 + available operations + refinement system prompt.
+Process: Lightweight LLM reviews. Prompt example: "Review this plan for errors, feasibility, and completeness. Fix issues or flag if unresolvable. Output refined JSON plan or {'error': 'Need user clarification'}."
+Output: Refined JSON plan or error flag.
+Purpose: Catches mistakes before execution; if error (e.g., ambiguous query), prompt user for clarification and restart workflow.
+LLM Call: 1.
+Notes: Adds reflection for reliability; retry loop if minor issues.
+
+7. Plan Execution
+
+Input: Refined plan from Step 6.
+Process: Execute each operation sequentially (or parallel for independents):
+
+Invoke operations from the directory (e.g., API calls for web search).
+Collect outputs/logs.
+If an operation fails, retry once or log error.
+
+Output: List of operation results.
+Purpose: Performs actual tasks (e.g., fetch data, run code).
+LLM Calls: 0-2 (only if operations require LLM guidance).
+Notes: Operations are custom; ensure they're non-LLM where possible to save calls.
+
+8. Final Response Synthesis
+
+Input: User query + summarized history + user preferences + all operation outputs + synthesis system prompt.
+Process: LLM aggregates results. Prompt example: "Synthesize these results into a coherent response. Include key outputs and explanations."
+Output: Final response string sent to user.
+Purpose: Compiles everything into a user-friendly answer.
+LLM Call: 1-2 (one for draft, optional second for polishing).
+End of Path: Workflow completes.
+
+## Components and Agents
+
+Summarizer: Handles history compression (Step 2).
+Router/Classifier: Decides path (Step 3).
+Analyzer/Planner: Decomposes and plans (Step 5).
+Refiner: Validates and fixes plans (Step 6).
+Executor: Runs operations (Step 7).
+Synthesizer: Generates final output (Steps 4 or 8).
+
+These align with agentic patterns (e.g., ReAct: Reason + Act + Reflect).
+
+## Token Optimization and Limits
+
+Use concise prompts and summaries.
+Prefer Gemini 1.5 Flash for non-reasoning steps.
+Dynamic truncation: If inputs exceed 80% of context window, shorten history further.
+Batch operations if possible to reduce API requests.
+
+## Dependencies
+
+LLMs: Google Gemini API (free tier), DeepSeek API (for deeper analysis).
+Languages: Python 3+.
+Libraries: google-generativeai (for Gemini), requests (for APIs), json (for parsing).
+Operations Directory: Populate with your tools (e.g., integrate APIs like weather, search).
+
+## Setup and Running
+
+Clone repo: git clone <repo-url>.
+Install deps: pip install -r requirements.txt.
+Set env vars: Add GEMINI_API_KEY, DEEPSEEK_API_KEY in .env.
+Configure user preferences in config/preferences.json (e.g., {"style": "concise", "preferred_tools": ["web_search"]}).
+Run: python src/workflow.py --query "Your test query" --history "path/to/history.json".
+
+For testing: Use pytest tests/ to validate each step.
+
+## Future Plans
+
+Add more agents (e.g., full Planner, Executor, Reflector as discussed).
+Parallel execution for faster agentic paths.
+Integration with additional models (e.g., Grok API).
+Monitoring: Track token usage and rate limits in real-time.
+UI: Web/app interface for easier testing.
+
+\knowledge\memory> git update-index --assume-unchanged long_term/extracted_facts.json long_term/projects_and_tasks.json narrative/summaries.json narrative/mood_logs.json
+
+knowledge\memory> Remove-Item
+-Recurse -Force short_term\*
+
+## Firebase Integration
+
+This project now uses Firebase Firestore for metadata (user profiles, tasks, projects, etc.) and Firebase Storage for files (snapshots, uploads). Local FAISS is used for vector search, with metadata stored in Firestore.
+
+### Setup Steps
+
+1. **Install Dependencies**:
+   ```bash
+   pip install firebase-admin
+   ```
+
+step 1: clone
+step 2: add credebtial .json  [client_secret,NOVA_firebase_credentials]